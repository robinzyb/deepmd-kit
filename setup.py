--- conflicted
+++ resolved
@@ -21,13 +21,9 @@
     site_packages_path = path.join(path.dirname(path.__file__), 'site-packages')
     tf_install_dir = imp.find_module('tensorflow', [site_packages_path])[1]
 
-<<<<<<< HEAD
+
 install_requires=['numpy', 'scipy', 'pyyaml']
-setup_requires=['setuptools_scm', 'scikit-build']
-=======
-install_requires=['numpy', 'scipy']
 setup_requires=['setuptools_scm', 'scikit-build', 'cmake']
->>>>>>> b97c00b5
 
 # add cmake as a build requirement if cmake>3.0 is not installed
 try:
